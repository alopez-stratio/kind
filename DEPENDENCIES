--- conflicted
+++ resolved
@@ -13,18 +13,13 @@
   clusterawsadm: v2.0.2
   cluster-api-aws: v2.0.2
   cluster-api-aws-templates: v2.0.2
-<<<<<<< HEAD
-  aws-ebs-csi-driver: v1.17.0-eksbuild.1
-  vpc-cni: v1.12.6-eksbuild.1
-azure:
-  cluster-api-azure: v1.9.2
-  cluster-api-azure-templates: v1.9.2
-=======
   eks-addons:
     aws-ebs-csi-driver: v1.17.0-eksbuild.1
     coredns: v1.9.3-eksbuild.3
     vpc-cni: v1.12.6-eksbuild.1
->>>>>>> 6b8742db
+azure:
+  cluster-api-azure: v1.9.2
+  cluster-api-azure-templates: v1.9.2
 gcp:
   cluster-api-gcp: v1.3.0
   cluster-api-gcp-templates: v1.3.0
