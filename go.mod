module sigs.k8s.io/kind

go 1.16

require (
	github.com/BurntSushi/toml v1.0.0
	github.com/alessio/shellescape v1.4.1
	github.com/aws/aws-sdk-go-v2/config v1.18.17
	github.com/aws/aws-sdk-go-v2/credentials v1.13.17
	github.com/aws/aws-sdk-go-v2/service/ecr v1.18.6
	github.com/evanphx/json-patch/v5 v5.6.0
	github.com/fatih/structs v1.1.0
	github.com/go-playground/validator/v10 v10.11.1
	github.com/google/go-cmp v0.5.9 // indirect
	github.com/google/safetext v0.0.0-20220905092116-b49f7bc46da2
	github.com/mattn/go-isatty v0.0.14
	github.com/oleiade/reflections v1.0.1
	github.com/pelletier/go-toml v1.9.4
	github.com/pkg/errors v0.9.1
	github.com/sosedoff/ansible-vault-go v0.1.1
	github.com/spf13/cobra v1.4.0
	github.com/spf13/pflag v1.0.5
	github.com/stretchr/testify v1.8.1 // indirect
	golang.org/x/crypto v0.0.0-20220525230936-793ad666bf5e // indirect
	golang.org/x/term v0.4.0
<<<<<<< HEAD
	gopkg.in/yaml.v2 v2.4.0 // indirect
=======
	golang.org/x/text v0.5.0 // indirect
>>>>>>> 4c09c38d
	gopkg.in/yaml.v3 v3.0.1
	sigs.k8s.io/yaml v1.3.0
)<|MERGE_RESOLUTION|>--- conflicted
+++ resolved
@@ -23,11 +23,8 @@
 	github.com/stretchr/testify v1.8.1 // indirect
 	golang.org/x/crypto v0.0.0-20220525230936-793ad666bf5e // indirect
 	golang.org/x/term v0.4.0
-<<<<<<< HEAD
 	gopkg.in/yaml.v2 v2.4.0 // indirect
-=======
 	golang.org/x/text v0.5.0 // indirect
->>>>>>> 4c09c38d
 	gopkg.in/yaml.v3 v3.0.1
 	sigs.k8s.io/yaml v1.3.0
 )