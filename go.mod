--- conflicted
+++ resolved
@@ -23,14 +23,10 @@
 	github.com/spf13/pflag v1.0.5
 	github.com/stretchr/testify v1.8.1 // indirect
 	golang.org/x/crypto v0.0.0-20220525230936-793ad666bf5e // indirect
-<<<<<<< HEAD
-	golang.org/x/term v0.4.0
 	gopkg.in/yaml.v2 v2.4.0 // indirect
 	golang.org/x/text v0.5.0 // indirect
-=======
 	golang.org/x/term v0.6.0
 	google.golang.org/api v0.114.0
->>>>>>> 8a760848
 	gopkg.in/yaml.v3 v3.0.1
 	sigs.k8s.io/yaml v1.3.0
 )