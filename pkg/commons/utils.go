--- conflicted
+++ resolved
@@ -389,34 +389,6 @@
 		newMap[newKey] = v
 	}
 	return newMap
-<<<<<<< HEAD
-}
-
-func GetEcrAuthToken(p ProviderParams) (string, error) {
-	customProvider := credentials.NewStaticCredentialsProvider(
-		p.Credentials["AccessKey"], p.Credentials["SecretKey"], "",
-	)
-	cfg, err := config.LoadDefaultConfig(
-		context.TODO(),
-		config.WithCredentialsProvider(customProvider),
-		config.WithRegion(p.Region),
-	)
-	if err != nil {
-		panic("unable to load SDK config, " + err.Error())
-	}
-
-	svc := ecr.NewFromConfig(cfg)
-	token, err := svc.GetAuthorizationToken(context.TODO(), &ecr.GetAuthorizationTokenInput{})
-	if err != nil {
-		log.Fatal(err)
-	}
-	authData := token.AuthorizationData[0].AuthorizationToken
-	data, err := base64.StdEncoding.DecodeString(*authData)
-	if err != nil {
-		log.Fatal(err)
-	}
-	parts := strings.SplitN(string(data), ":", 2)
-	return parts[1], nil
 }
 
 func SliceContains(s []string, str string) bool {
@@ -426,6 +398,4 @@
 		}
 	}
 	return false
-=======
->>>>>>> c0a2c3c9
 }