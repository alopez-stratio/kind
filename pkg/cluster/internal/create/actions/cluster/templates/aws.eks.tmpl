--- conflicted
+++ resolved
@@ -140,7 +140,6 @@
   name: "{{ $node.Name }}-md-{{ $index }}"
   namespace: "cluster-{{ $.Descriptor.ClusterID }}"
 spec:
-<<<<<<< HEAD
   template:
     spec:
       {{- if $node.ExtraVolumes }}
@@ -164,12 +163,9 @@
           - {{ $vol.MountPath }}
         {{- end }}
       {{- end }}
-=======
-  template: {{ if not $node.Labels }}{}{{- else }}
-    spec:
+      {{- if $node.Labels }}
       kubeletExtraArgs:
         node-labels: \"{{ range $key, $value := $node.Labels }}{{ $key }}={{ $value }},{{- end }}\"
-{{- end }}
->>>>>>> 7ceea871
+      {{- end }}
 {{- end }}
 {{- end }}