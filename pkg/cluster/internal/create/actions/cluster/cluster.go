/*
Copyright 2019 The Kubernetes Authors.

Licensed under the Apache License, Version 2.0 (the "License");
you may not use this file except in compliance with the License.
You may obtain a copy of the License at

    http://www.apache.org/licenses/LICENSE-2.0

Unless required by applicable law or agreed to in writing, software
distributed under the License is distributed on an "AS IS" BASIS,
WITHOUT WARRANTIES OR CONDITIONS OF ANY KIND, either express or implied.
See the License for the specific language governing permissions and
limitations under the License.
*/

package cluster

import (
	"bytes"
	"embed"
	"os"
	"reflect"
	"strings"
	"text/template"

	"github.com/go-playground/validator/v10"
	"gopkg.in/yaml.v3"
)

//go:embed templates/*
var ctel embed.FS

type K8sObject struct {
	APIVersion string         `yaml:"apiVersion" validate:"required"`
	Kind       string         `yaml:"kind" validate:"required"`
	Spec       DescriptorFile `yaml:"spec" validate:"required,dive"`
}

// DescriptorFile represents the YAML structure in the spec field of the descriptor file
type DescriptorFile struct {
	ClusterID        string `yaml:"cluster_id" validate:"required,min=3,max=100"`
	DeployAutoscaler bool   `yaml:"deploy_autoscaler" validate:"boolean"`

	Bastion Bastion `yaml:"bastion"`

	Credentials Credentials `yaml:"credentials"`

	InfraProvider string `yaml:"infra_provider" validate:"required,oneof='aws' 'gcp' 'azure'"`

	K8SVersion string `yaml:"k8s_version" validate:"required,startswith=v,min=7,max=8"`
	Region     string `yaml:"region" validate:"required"`

	Networks Networks `yaml:"networks"`

	Dns struct {
		ManageZone bool `yaml:"manage_zone" validate:"boolean"`
	} `yaml:"dns"`

	DockerRegistries []DockerRegistry `yaml:"docker_registries" validate:"dive"`

	ExternalDomain string `yaml:"external_domain" validate:"omitempty,hostname"`

	Keos struct {
		// PR fixing exclude_if behaviour https://github.com/go-playground/validator/pull/939
		Domain  string `yaml:"domain" validate:"omitempty,hostname"`
		Flavour string `yaml:"flavour"`
		Version string `yaml:"version"`
	} `yaml:"keos"`

	ControlPlane struct {
		Managed         bool   `yaml:"managed" validate:"boolean"`
		Name            string `yaml:"name"`
		NodeImage       string `yaml:"node_image" validate:"required_if=InfraProvider gcp"`
		HighlyAvailable bool   `yaml:"highly_available" validate:"boolean"`
		Size            string `yaml:"size" validate:"required_if=Managed false"`
		RootVolume      struct {
			Size      int    `yaml:"size" validate:"numeric"`
			Type      string `yaml:"type"`
			Encrypted bool   `yaml:"encrypted" validate:"boolean"`
		} `yaml:"root_volume"`
		AWS          AWS           `yaml:"aws"`
		Azure        Azure         `yaml:"azure"`
		ExtraVolumes []ExtraVolume `yaml:"extra_volumes"`
	} `yaml:"control_plane"`

	WorkerNodes WorkerNodes `yaml:"worker_nodes" validate:"required,dive"`
}

type Networks struct {
	VPCID                      string            `yaml:"vpc_id"`
	CidrBlock                  string            `yaml:"cidr,omitempty"`
	Tags                       map[string]string `yaml:"tags,omitempty"`
	AvailabilityZoneUsageLimit int               `yaml:"az_usage_limit" validate:"numeric"`
	AvailabilityZoneSelection  string            `yaml:"az_selection" validate:"oneof='Ordered' 'Random' '' "`

	Subnets []Subnets `yaml:"subnets"`
}

type Subnets struct {
	SubnetId         string            `yaml:"subnet_id"`
	AvailabilityZone string            `yaml:"az,omitempty"`
	IsPublic         *bool             `yaml:"is_public,omitempty"`
	RouteTableId     string            `yaml:"route_table_id,omitempty"`
	NatGatewayId     string            `yaml:"nat_id,omitempty"`
	Tags             map[string]string `yaml:"tags,omitempty"`
	CidrBlock        string            `yaml:"cidr,omitempty"`
}

type AWS struct {
	AssociateOIDCProvider bool `yaml:"associate_oidc_provider" validate:"boolean"`
	Logging               struct {
		ApiServer         bool `yaml:"api_server" validate:"boolean"`
		Audit             bool `yaml:"audit" validate:"boolean"`
		Authenticator     bool `yaml:"authenticator" validate:"boolean"`
		ControllerManager bool `yaml:"controller_manager" validate:"boolean"`
		Scheduler         bool `yaml:"scheduler" validate:"boolean"`
	} `yaml:"logging"`
}

type Azure struct {
	Tier string `yaml:"tier" validate:"oneof='Free' 'Paid'"`
}

type WorkerNodes []struct {
	Name             string            `yaml:"name" validate:"required"`
	NodeImage        string            `yaml:"node_image" validate:"required_if=InfraProvider gcp"`
	Quantity         int               `yaml:"quantity" validate:"required,numeric,gt=0"`
	Size             string            `yaml:"size" validate:"required"`
	ZoneDistribution string            `yaml:"zone_distribution" validate:"omitempty,oneof='balanced' 'unbalanced'"`
	AZ               string            `yaml:"az"`
	SSHKey           string            `yaml:"ssh_key"`
	Spot             bool              `yaml:"spot" validate:"omitempty,boolean"`
	Labels           map[string]string `yaml:"labels"`
	NodeGroupMaxSize int               `yaml:"max_size" validate:"omitempty,numeric,required_with=NodeGroupMinSize,gtefield=Quantity,gt=0"`
	NodeGroupMinSize int               `yaml:"min_size" validate:"omitempty,numeric,required_with=NodeGroupMaxSize,ltefield=Quantity,gt=0"`
	RootVolume       struct {
		Size      int    `yaml:"size" validate:"numeric"`
		Type      string `yaml:"type"`
		Encrypted bool   `yaml:"encrypted" validate:"boolean"`
	} `yaml:"root_volume"`
	ExtraVolumes []ExtraVolume `yaml:"extra_volumes"`
}

// Bastion represents the bastion VM
type Bastion struct {
	NodeImage         string   `yaml:"node_image"`
	VMSize            string   `yaml:"vm_size"`
	AllowedCIDRBlocks []string `yaml:"allowedCIDRBlocks"`
	SSHKey            string   `yaml:"ssh_key"`
}

type Node struct {
	AZ      string
	QA      int
	MaxSize int
	MinSize int
}

type ExtraVolume struct {
	DeviceName string `yaml:"device_name"`
	Size       int    `yaml:"size" validate:"numeric"`
	Type       string `yaml:"type"`
	Label      string `yaml:"label"`
	Encrypted  bool   `yaml:"encrypted" validate:"boolean"`
	MountPath  string `yaml:"mount_path" validate:"omitempty,required_with=Name"`
}

type Credentials struct {
	AWS              AWSCredentials              `yaml:"aws"`
	AZURE            AzureCredentials            `yaml:"azure"`
	GCP              GCPCredentials              `yaml:"gcp"`
	GithubToken      string                      `yaml:"github_token"`
	DockerRegistries []DockerRegistryCredentials `yaml:"docker_registries"`
}

type AWSCredentials struct {
	AccessKey string `yaml:"access_key"`
	SecretKey string `yaml:"secret_key"`
	Region    string `yaml:"region"`
	Account   string `yaml:"account"`
}

type AzureCredentials struct {
	SubscriptionID string `yaml:"subscription_id"`
	TenantID       string `yaml:"tenant_id"`
	ClientID       string `yaml:"client_id"`
	ClientSecret   string `yaml:"client_secret"`
}

type GCPCredentials struct {
	ProjectID    string `yaml:"project_id"`
	PrivateKeyID string `yaml:"private_key_id"`
	PrivateKey   string `yaml:"private_key"`
	ClientEmail  string `yaml:"client_email"`
	ClientID     string `yaml:"client_id"`
}

type DockerRegistryCredentials struct {
	URL  string `yaml:"url"`
	User string `yaml:"user"`
	Pass string `yaml:"pass"`
}

type DockerRegistry struct {
	AuthRequired bool   `yaml:"auth_required" validate:"boolean"`
	Type         string `yaml:"type"`
	URL          string `yaml:"url" validate:"required"`
	KeosRegistry bool   `yaml:"keos_registry" validate:"boolean"`
}

type TemplateParams struct {
	Descriptor       DescriptorFile
	Credentials      map[string]string
	DockerRegistries []map[string]interface{}
}

// Init sets default values for the DescriptorFile
func (d DescriptorFile) Init() DescriptorFile {
	d.ControlPlane.HighlyAvailable = true

	// Autoscaler
	d.DeployAutoscaler = true

	// EKS
	d.ControlPlane.AWS.AssociateOIDCProvider = true
	d.ControlPlane.AWS.Logging.ApiServer = false
	d.ControlPlane.AWS.Logging.Audit = false
	d.ControlPlane.AWS.Logging.Authenticator = false
	d.ControlPlane.AWS.Logging.ControllerManager = false
	d.ControlPlane.AWS.Logging.Scheduler = false

<<<<<<< HEAD
	// AKS
	d.ControlPlane.Azure.Tier = "Paid"

	// Hosted zones
	d.Dns.HostedZones = true
=======
	// Managed zones
	d.Dns.ManageZone = true
>>>>>>> 6d52936c

	return d
}

// Read descriptor file
func GetClusterDescriptor(descriptorPath string) (*DescriptorFile, error) {

	var k8sStruct K8sObject

	descriptorRAW, err := os.ReadFile(descriptorPath)
	if err != nil {
		return nil, err
	}

	k8sStruct.Spec = new(DescriptorFile).Init()
	err = yaml.Unmarshal(descriptorRAW, &k8sStruct)
	if err != nil {
		return nil, err
	}
	descriptorFile := k8sStruct.Spec

	validate := validator.New()
	err = validate.Struct(k8sStruct)
	if err != nil {
		return nil, err
	}

	return &descriptorFile, nil
}

func resto(n int, i int, azs int) int {
	var r int
	r = (n % azs) / (i + 1)
	if r > 1 {
		r = 1
	}
	return r
}

func GetClusterManifest(flavor string, params TemplateParams, azs []string) (string, error) {
	funcMap := template.FuncMap{
		"loop": func(az string, zd string, qa int, maxsize int, minsize int) <-chan Node {
			ch := make(chan Node)
			go func() {
				var q int
				var mx int
				var mn int
				if az != "" {
					ch <- Node{AZ: az, QA: qa, MaxSize: maxsize, MinSize: minsize}
				} else {
					for i, a := range azs {
						if zd == "unbalanced" {
							q = qa/len(azs) + resto(qa, i, len(azs))
							mx = maxsize/len(azs) + resto(maxsize, i, len(azs))
							mn = minsize/len(azs) + resto(minsize, i, len(azs))
							ch <- Node{AZ: a, QA: q, MaxSize: mx, MinSize: mn}
						} else {
							ch <- Node{AZ: a, QA: qa / len(azs), MaxSize: maxsize / len(azs), MinSize: minsize / len(azs)}
						}
					}
				}
				close(ch)
			}()
			return ch
		},
		"hostname": func(s string) string {
			return strings.Split(s, "/")[0]
		},
		"checkReference": func(v interface{}) bool {
			defer func() { recover() }()
			return v != nil && !reflect.ValueOf(v).IsNil() && v != "nil" && v != "<nil>"
		},
		"isNotEmpty": func(v interface{}) bool {
			return !reflect.ValueOf(v).IsZero()
		},
		"inc": func(i int) int {
			return i + 1
		},
	}

	var tpl bytes.Buffer
	t, err := template.New("").Funcs(funcMap).ParseFS(ctel, "templates/"+flavor)
	if err != nil {
		return "", err
	}

	err = t.ExecuteTemplate(&tpl, flavor, params)
	if err != nil {
		return "", err
	}
	return tpl.String(), nil
}<|MERGE_RESOLUTION|>--- conflicted
+++ resolved
@@ -219,6 +219,9 @@
 func (d DescriptorFile) Init() DescriptorFile {
 	d.ControlPlane.HighlyAvailable = true
 
+	// AKS
+	d.ControlPlane.Azure.Tier = "Paid"
+
 	// Autoscaler
 	d.DeployAutoscaler = true
 
@@ -230,16 +233,8 @@
 	d.ControlPlane.AWS.Logging.ControllerManager = false
 	d.ControlPlane.AWS.Logging.Scheduler = false
 
-<<<<<<< HEAD
-	// AKS
-	d.ControlPlane.Azure.Tier = "Paid"
-
-	// Hosted zones
-	d.Dns.HostedZones = true
-=======
 	// Managed zones
 	d.Dns.ManageZone = true
->>>>>>> 6d52936c
 
 	return d
 }
