--- conflicted
+++ resolved
@@ -20,11 +20,7 @@
 	"bytes"
 	"embed"
 	"os"
-<<<<<<< HEAD
 	"reflect"
-	"strings"
-=======
->>>>>>> 5ed97219
 	"text/template"
 
 	"github.com/go-playground/validator/v10"
@@ -53,7 +49,6 @@
 	SSHKey       string `yaml:"ssh_key"`
 	FullyPrivate bool   `yaml:"fully_private" validate:"boolean"`
 
-<<<<<<< HEAD
 	Networks Networks `yaml:"networks"`
 
 	ExternalRegistry ExternalRegistry `yaml:"external_registry"`
@@ -61,41 +56,6 @@
 	Keos Keos `yaml:"keos"`
 
 	ControlPlane ControlPlane `yaml:"control_plane"`
-=======
-	Networks struct {
-		VPCID   string `yaml:"vpc_id" validate:"required_with=Subnets"`
-		Subnets []struct {
-			AvailabilityZone string `yaml:"availability_zone"`
-			Name             string `yaml:"name"`
-			PrivateCIDR      string `yaml:"private_cidr"`
-			PublicCIDR       string `yaml:"public_cidr"`
-		} `yaml:"subnets"`
-	} `yaml:"networks"`
-
-	ExternalRegistry ExternalRegistry `yaml:"external_registry"`
-
-	Keos struct {
-		Domain         string `yaml:"domain" validate:"required,hostname"`
-		ExternalDomain string `yaml:"external_domain" validate:"required,hostname"`
-		Flavour        string `yaml:"flavour"`
-		Version        string `yaml:"version"`
-	} `yaml:"keos"`
-
-	ControlPlane struct {
-		Managed         bool   `yaml:"managed" validate:"boolean"`
-		Name            string `yaml:"name"`
-		AmiID           string `yaml:"ami_id"`
-		HighlyAvailable bool   `yaml:"highly_available" validate:"boolean"`
-		Size            string `yaml:"size" validate:"required_if=Managed false"`
-		Image           string `yaml:"image" validate:"required_if=InfraProvider gcp"`
-		RootVolume      struct {
-			Size      int    `yaml:"size" validate:"numeric"`
-			Type      string `yaml:"type"`
-			Encrypted bool   `yaml:"encrypted" validate:"boolean"`
-		} `yaml:"root_volume"`
-		AWS AWS `yaml:"aws"`
-	} `yaml:"control_plane"`
->>>>>>> 5ed97219
 
 	WorkerNodes WorkerNodes `yaml:"worker_nodes"`
 }
@@ -107,13 +67,12 @@
 	HighlyAvailable bool   `yaml:"highly_available" validate:"boolean"`
 	Size            string `yaml:"size" validate:"required_if=Managed false"`
 	Image           string `yaml:"image" validate:"required_if=InfraProvider gcp"`
-	AWS             AWS    `yaml:"aws"`
-}
-
-type ExternalRegistry struct {
-	AuthRequired bool   `yaml:"auth_required" validate:"boolean"`
-	Type         string `yaml:"type"`
-	URL          string `yaml:"url" validate:"required"`
+	RootVolume      struct {
+		Size      int    `yaml:"size" validate:"numeric"`
+		Type      string `yaml:"type"`
+		Encrypted bool   `yaml:"encrypted" validate:"boolean"`
+	} `yaml:"root_volume"`
+	AWS AWS `yaml:"aws"`
 }
 
 type Keos struct {
@@ -263,22 +222,6 @@
 	return &descriptorFile, nil
 }
 
-<<<<<<< HEAD
-func getTemplateFile(d DescriptorFile) (string, error) {
-	var t string
-	switch d.InfraProvider {
-	case "aws":
-		if d.ControlPlane.Managed {
-			t = "templates/aws.eks.tmpl"
-		} else {
-			return "", errors.New("AWS not supported yet")
-		}
-	case "gcp":
-		return "", errors.New("GCP not supported yet")
-	}
-	return t, nil
-}
-
 func isNotEmpty(v interface{}) bool {
 	return !reflect.ValueOf(v).IsZero()
 }
@@ -288,10 +231,7 @@
 	return v != nil && !reflect.ValueOf(v).IsNil() && v != "nil" && v != "<nil>"
 }
 
-func GetClusterManifest(d DescriptorFile) (string, error) {
-=======
 func GetClusterManifest(flavor string, params TemplateParams) (string, error) {
->>>>>>> 5ed97219
 
 	funcMap := template.FuncMap{
 		"loop": func(az string, qa int, maxsize int, minsize int) <-chan Node {
@@ -322,11 +262,7 @@
 	}
 
 	var tpl bytes.Buffer
-<<<<<<< HEAD
-	t, err := template.New("").Funcs(funcMap).Funcs(template.FuncMap{"isNotEmpty": isNotEmpty}).Funcs(template.FuncMap{"checkReference": checkReference}).ParseFS(ctel, flavor)
-=======
-	t, err := template.New("").Funcs(funcMap).ParseFS(ctel, "templates/"+flavor)
->>>>>>> 5ed97219
+	t, err := template.New("").Funcs(funcMap).Funcs(template.FuncMap{"isNotEmpty": isNotEmpty}).Funcs(template.FuncMap{"checkReference": checkReference}).ParseFS(ctel, "templates/"+flavor)
 	if err != nil {
 		return "", err
 	}
