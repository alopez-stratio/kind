--- conflicted
+++ resolved
@@ -213,14 +213,11 @@
 			}
 		}
 	}
-<<<<<<< HEAD
 	if !isPublic {
 		return *subnetID, nil
 	} else {
 		return "", nil
 	}
-=======
-	return azs, nil
 }
 
 func getEcrToken(p commons.ProviderParams) (string, error) {
@@ -248,5 +245,4 @@
 	}
 	parts := strings.SplitN(string(data), ":", 2)
 	return parts[1], nil
->>>>>>> c0a2c3c9
 }