/*
Copyright 2019 The Kubernetes Authors.

Licensed under the Apache License, Version 2.0 (the "License");
you may not use this file except in compliance with the License.
You may obtain a copy of the License at

    http://www.apache.org/licenses/LICENSE-2.0

Unless required by applicable law or agreed to in writing, software
distributed under the License is distributed on an "AS IS" BASIS,
WITHOUT WARRANTIES OR CONDITIONS OF ANY KIND, either express or implied.
See the License for the specific language governing permissions and
limitations under the License.
*/

package createworker

import (
	"bytes"
	"embed"
	"encoding/base64"
	"reflect"
	"strings"
	"text/template"

	"sigs.k8s.io/kind/pkg/cluster/nodes"
	"sigs.k8s.io/kind/pkg/commons"
	"sigs.k8s.io/kind/pkg/errors"
	"sigs.k8s.io/kind/pkg/exec"
)

//go:embed templates/*
var ctel embed.FS

const (
	CAPICoreProvider         = "cluster-api:v1.4.3"
	CAPIBootstrapProvider    = "kubeadm:v1.4.3"
	CAPIControlPlaneProvider = "kubeadm:v1.4.3"
)

const machineHealthCheckWorkerNodePath = "/kind/manifests/machinehealthcheckworkernode.yaml"
const machineHealthCheckControlPlaneNodePath = "/kind/manifests/machinehealthcheckcontrolplane.yaml"

//go:embed files/calico-metrics.yaml
var calicoMetrics string

type PBuilder interface {
	setCapx(managed bool)
	setCapxEnvVars(p commons.ProviderParams)
	installCSI(n nodes.Node, k string) error
	getProvider() Provider
	getAzs(networks commons.Networks) ([]string, error)
}

type Provider struct {
	capxProvider     string
	capxVersion      string
	capxImageVersion string
	capxName         string
	capxTemplate     string
	capxEnvVars      []string
	stClassName      string
	csiNamespace     string
}

type Node struct {
	AZ      string
	QA      int
	MaxSize int
	MinSize int
}

type Infra struct {
	builder PBuilder
}

func getBuilder(builderType string) PBuilder {
	if builderType == "aws" {
		return newAWSBuilder()
	}

	if builderType == "gcp" {
		return newGCPBuilder()
	}

	if builderType == "azure" {
		return newAzureBuilder()
	}
	return nil
}

func newInfra(b PBuilder) *Infra {
	return &Infra{
		builder: b,
	}
}

func (i *Infra) buildProvider(p commons.ProviderParams) Provider {
	i.builder.setCapx(p.Managed)
	i.builder.setCapxEnvVars(p)
	return i.builder.getProvider()
}

func (i *Infra) installCSI(n nodes.Node, k string) error {
	return i.builder.installCSI(n, k)
}

func (i *Infra) getAzs(networks commons.Networks) ([]string, error) {
	azs, err := i.builder.getAzs(networks)
	if err != nil {
		return nil, err
	}
	return azs, nil
}

func installCalico(n nodes.Node, k string, descriptorFile commons.DescriptorFile, allowCommonEgressNetPolPath string) error {
	var c string
	var cmd exec.Cmd
	var err error

	calicoTemplate := "/kind/calico-helm-values.yaml"

	// Generate the calico helm values
	calicoHelmValues, err := getManifest("calico-helm-values.tmpl", descriptorFile)
	if err != nil {
		return errors.Wrap(err, "failed to generate calico helm values")
	}

	c = "echo '" + calicoHelmValues + "' > " + calicoTemplate
	_, err = commons.ExecuteCommand(n, c)
	if err != nil {
		return errors.Wrap(err, "failed to create Calico Helm chart values file")
	}

	c = "helm install calico /stratio/helm/tigera-operator" +
		" --kubeconfig " + k +
		" --namespace tigera-operator" +
		" --create-namespace" +
		" --values " + calicoTemplate
	_, err = commons.ExecuteCommand(n, c)
	if err != nil {
		return errors.Wrap(err, "failed to deploy Calico Helm Chart")
	}

	// Allow egress in tigera-operator namespace
	c = "kubectl --kubeconfig " + kubeconfigPath + " -n tigera-operator apply -f " + allowCommonEgressNetPolPath
	_, err = commons.ExecuteCommand(n, c)
	if err != nil {
		return errors.Wrap(err, "failed to apply tigera-operator egress NetworkPolicy")
	}

	// Wait for calico-system namespace to be created
	c = "timeout 30s bash -c 'until kubectl --kubeconfig " + kubeconfigPath + " get ns calico-system; do sleep 2s ; done'"
	_, err = commons.ExecuteCommand(n, c)
	if err != nil {
		return errors.Wrap(err, "failed to wait for calico-system namespace")
	}

	// Allow egress in calico-system namespace
	c = "kubectl --kubeconfig " + kubeconfigPath + " -n calico-system apply -f " + allowCommonEgressNetPolPath
	_, err = commons.ExecuteCommand(n, c)
	if err != nil {
		return errors.Wrap(err, "failed to apply calico-system egress NetworkPolicy")
	}

	// Create calico metrics services
	cmd = n.Command("kubectl", "--kubeconfig", k, "apply", "-f", "-")
	if err = cmd.SetStdin(strings.NewReader(calicoMetrics)).Run(); err != nil {
		return errors.Wrap(err, "failed to create calico metrics services")
	}

	return nil
}

// installCAPXWorker installs CAPX in the worker cluster
func (p *Provider) installCAPXWorker(n nodes.Node, kubeconfigPath string, allowAllEgressNetPolPath string) error {
	var c string
	var err error

	if p.capxProvider == "azure" {
		// Create capx namespace
		c = "kubectl --kubeconfig " + kubeconfigPath + " create namespace " + p.capxName + "-system"
		_, err = commons.ExecuteCommand(n, c)
		if err != nil {
			return errors.Wrap(err, "failed to create CAPx namespace")
		}

		// Create capx secret
		secret := strings.Split(p.capxEnvVars[0], "AZURE_CLIENT_SECRET=")[1]
		c = "kubectl --kubeconfig " + kubeconfigPath + " -n " + p.capxName + "-system create secret generic cluster-identity-secret --from-literal=clientSecret='" + string(secret) + "'"
		_, err = commons.ExecuteCommand(n, c)
		if err != nil {
			return errors.Wrap(err, "failed to create CAPx secret")
		}
	}

	// Install CAPX in worker cluster
	c = "clusterctl --kubeconfig " + kubeconfigPath + " init --wait-providers" +
		" --core " + CAPICoreProvider +
		" --bootstrap " + CAPIBootstrapProvider +
		" --control-plane " + CAPIControlPlaneProvider +
		" --infrastructure " + p.capxProvider + ":" + p.capxVersion
	_, err = commons.ExecuteCommand(n, c, p.capxEnvVars)
	if err != nil {
		return errors.Wrap(err, "failed to install CAPX in workload cluster")
	}

	// Scale CAPX to 2 replicas
	c = "kubectl --kubeconfig " + kubeconfigPath + " -n " + p.capxName + "-system scale --replicas 2 deploy " + p.capxName + "-controller-manager"
	_, err = commons.ExecuteCommand(n, c)
	if err != nil {
		return errors.Wrap(err, "failed to scale CAPX in workload cluster")
	}

	// Allow egress in CAPX's Namespace
	c = "kubectl --kubeconfig " + kubeconfigPath + " -n " + p.capxName + "-system apply -f " + allowAllEgressNetPolPath
	_, err = commons.ExecuteCommand(n, c)
	if err != nil {
		return errors.Wrap(err, "failed to apply CAPX's NetworkPolicy in workload cluster")
	}

	return nil
}

// installCAPXLocal installs CAPX in the local cluster
func (p *Provider) installCAPXLocal(n nodes.Node) error {
	var c string
	var err error

	if p.capxProvider == "azure" {
		// Create capx namespace
		c = "kubectl create namespace " + p.capxName + "-system"
		_, err = commons.ExecuteCommand(n, c)
		if err != nil {
			return errors.Wrap(err, "failed to create CAPx namespace")
		}

		// Create capx secret
		secret := strings.Split(p.capxEnvVars[0], "AZURE_CLIENT_SECRET=")[1]
		c = "kubectl -n " + p.capxName + "-system create secret generic cluster-identity-secret --from-literal=clientSecret='" + string(secret) + "'"
		_, err = commons.ExecuteCommand(n, c)
		if err != nil {
			return errors.Wrap(err, "failed to create CAPx secret")
		}
	}

	c = "clusterctl init --wait-providers" +
		" --core " + CAPICoreProvider +
		" --bootstrap " + CAPIBootstrapProvider +
		" --control-plane " + CAPIControlPlaneProvider +
		" --infrastructure " + p.capxProvider + ":" + p.capxVersion
	_, err = commons.ExecuteCommand(n, c, p.capxEnvVars)
	if err != nil {
		return errors.Wrap(err, "failed to install CAPX in local cluster")
	}

	return nil
}

func enableSelfHealing(n nodes.Node, descriptorFile commons.DescriptorFile, namespace string) error {
	var c string
	var err error

	if !descriptorFile.ControlPlane.Managed {
		machineRole := "-control-plane-node"
		generateMHCManifest(n, descriptorFile.ClusterID, namespace, machineHealthCheckControlPlaneNodePath, machineRole)

		c = "kubectl -n " + namespace + " apply -f " + machineHealthCheckControlPlaneNodePath
		_, err = commons.ExecuteCommand(n, c)
		if err != nil {
			return errors.Wrap(err, "failed to apply the MachineHealthCheck manifest")
		}
	}

	machineRole := "-worker-node"
	generateMHCManifest(n, descriptorFile.ClusterID, namespace, machineHealthCheckWorkerNodePath, machineRole)

	c = "kubectl -n " + namespace + " apply -f " + machineHealthCheckWorkerNodePath
	_, err = commons.ExecuteCommand(n, c)
	if err != nil {
		return errors.Wrap(err, "failed to apply the MachineHealthCheck manifest")
	}

	return nil
}

func generateMHCManifest(n nodes.Node, clusterID string, namespace string, manifestPath string, machineRole string) error {
	var c string
	var err error
	var machineHealthCheck = `
apiVersion: cluster.x-k8s.io/v1beta1
kind: MachineHealthCheck
metadata:
  name: ` + clusterID + machineRole + `-unhealthy
  namespace: cluster-` + clusterID + `
spec:
  clusterName: ` + clusterID + `
  nodeStartupTimeout: 300s
  selector:
    matchLabels:
      keos.stratio.com/machine-role: ` + clusterID + machineRole + `
  unhealthyConditions:
    - type: Ready
      status: Unknown
      timeout: 60s
    - type: Ready
      status: 'False'
      timeout: 60s`

	c = "echo \"" + machineHealthCheck + "\" > " + manifestPath
	_, err = commons.ExecuteCommand(n, c)
	if err != nil {
		return errors.Wrap(err, "failed to write the MachineHealthCheck manifest")
	}

	return nil
}

func resto(n int, i int, azs int) int {
	var r int
	r = (n % azs) / (i + 1)
	if r > 1 {
		r = 1
	}
	return r
}

func GetClusterManifest(flavor string, params commons.TemplateParams, azs []string) (string, error) {
	funcMap := template.FuncMap{
		"loop": func(az string, zd string, qa int, maxsize int, minsize int) <-chan Node {
			ch := make(chan Node)
			go func() {
				var q int
				var mx int
				var mn int
				if az != "" {
					ch <- Node{AZ: az, QA: qa, MaxSize: maxsize, MinSize: minsize}
				} else {
					for i, a := range azs {
						if zd == "unbalanced" {
							q = qa/len(azs) + resto(qa, i, len(azs))
							mx = maxsize/len(azs) + resto(maxsize, i, len(azs))
							mn = minsize/len(azs) + resto(minsize, i, len(azs))
							ch <- Node{AZ: a, QA: q, MaxSize: mx, MinSize: mn}
						} else {
							ch <- Node{AZ: a, QA: qa / len(azs), MaxSize: maxsize / len(azs), MinSize: minsize / len(azs)}
						}
					}
				}
				close(ch)
			}()
			return ch
		},
		"hostname": func(s string) string {
			return strings.Split(s, "/")[0]
		},
		"checkReference": func(v interface{}) bool {
			defer func() { recover() }()
			return v != nil && !reflect.ValueOf(v).IsNil() && v != "nil" && v != "<nil>"
		},
		"isNotEmpty": func(v interface{}) bool {
			return !reflect.ValueOf(v).IsZero()
		},
		"inc": func(i int) int {
			return i + 1
		},
		"base64": func(s string) string {
			return base64.StdEncoding.EncodeToString([]byte(s))
		},
		"sub":   func(a, b int) int { return a - b },
		"split": strings.Split,
<<<<<<< HEAD
		"getTaintKey": func(taint string) string {
			keyvalue := strings.Split(taint, ":")[0]
			return strings.Split(keyvalue, "=")[0]
		},
		"getTaintValue": func(taint string) string {
			keyvalue := strings.Split(taint, ":")[0]
			return strings.Split(keyvalue, "=")[1]
		},
		"getTaintEffect": func(taint string) string {
			return strings.Split(taint, ":")[1]
		},
=======
>>>>>>> 9fb9b146
	}

	var tpl bytes.Buffer
	t, err := template.New("").Funcs(funcMap).ParseFS(ctel, "templates/"+flavor)
	if err != nil {
		return "", err
	}

	err = t.ExecuteTemplate(&tpl, flavor, params)
	if err != nil {
		return "", err
	}

	return tpl.String(), nil
}

func getManifest(name string, params interface{}) (string, error) {
	var tpl bytes.Buffer
	t, err := template.New("").ParseFS(ctel, "templates/"+name)
	if err != nil {
		return "", err
	}

	err = t.ExecuteTemplate(&tpl, name, params)
	if err != nil {
		return "", err
	}
	return tpl.String(), nil
}<|MERGE_RESOLUTION|>--- conflicted
+++ resolved
@@ -370,20 +370,6 @@
 		},
 		"sub":   func(a, b int) int { return a - b },
 		"split": strings.Split,
-<<<<<<< HEAD
-		"getTaintKey": func(taint string) string {
-			keyvalue := strings.Split(taint, ":")[0]
-			return strings.Split(keyvalue, "=")[0]
-		},
-		"getTaintValue": func(taint string) string {
-			keyvalue := strings.Split(taint, ":")[0]
-			return strings.Split(keyvalue, "=")[1]
-		},
-		"getTaintEffect": func(taint string) string {
-			return strings.Split(taint, ":")[1]
-		},
-=======
->>>>>>> 9fb9b146
 	}
 
 	var tpl bytes.Buffer
