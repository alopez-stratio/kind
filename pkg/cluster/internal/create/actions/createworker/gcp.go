--- conflicted
+++ resolved
@@ -120,24 +120,6 @@
   type: pd-standard
 volumeBindingMode: WaitForFirstConsumer`
 
-<<<<<<< HEAD
-	// Get workload k8s version
-	c = "kubectl version --short=true --client=false | grep Server | cut -d ':' -f 2"
-	output, err := commons.ExecuteCommand(n, c)
-	if err != nil || output == "" {
-		return errors.Wrap(err, "failed to get workload cluster kubeconfig")
-	}
-	res := strings.TrimSpace(strings.ReplaceAll(output, "v", ""))
-	version, _ := strconv.ParseFloat(res[0:4], 64)
-
-	// Generate CSI manifest
-	csiManifest, err := getManifest("gcp-compute-persistent-disk-csi-driver.tmpl", version)
-	if err != nil {
-		return errors.Wrap(err, "failed to generate CSI manifest")
-	}
-
-=======
->>>>>>> 4274b271
 	// Create CSI namespace
 	c = "kubectl --kubeconfig " + k + " create namespace " + b.csiNamespace
 	_, err = commons.ExecuteCommand(n, c)
